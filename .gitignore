--- conflicted
+++ resolved
@@ -16,10 +16,7 @@
 # Build
 /dist
 /playground
-<<<<<<< HEAD
+/benchmark
 
 # Localization
-/translations
-=======
-/benchmark
->>>>>>> aa0acc62
+/translations